--- conflicted
+++ resolved
@@ -398,35 +398,6 @@
     }
 
     #[test]
-<<<<<<< HEAD
-    fn test_routes_through() {
-        assert_eq!(
-            routes_through(l("0000.001b.0535.10e5"), l("0000.0000.0000.0015")),
-            Ok(true)
-        );
-        assert_eq!(
-            routes_through(l("0000.001b.0535.10e5"), l("0000.0000.0000.0013")),
-            Ok(false)
-        );
-        // lt 2 checks
-        assert_eq!(
-            routes_through(l("0000.001b.0535.10e5"), l("0000.0000.0000.0001")),
-            Ok(true)
-        );
-        assert_eq!(
-            routes_through(l("0000.001b.0535.10e5"), l("0000.0000.0000.0000")),
-            Err(Error::ZeroLabel)
-        );
-        // checking other edge cases
-        assert_eq!(
-            routes_through(l("0000.001b.0535.10e5"), l("0000.001b.0535.10e5")),
-            Ok(true)
-        );
-        assert_eq!(
-            routes_through(l("0000.0000.0000.0001"), l("0000.001b.0535.10e5")),
-            Ok(false)
-        );
-=======
     fn test_reencode_big() {
         fn test_scheme(scheme: &EncodingScheme) {
             let biggest_form = *(scheme.forms().last().unwrap());
@@ -526,6 +497,34 @@
                 }
             }
         }
->>>>>>> b559f071
+    }
+
+    fn test_routes_through() {
+        assert_eq!(
+            routes_through(l("0000.001b.0535.10e5"), l("0000.0000.0000.0015")),
+            Ok(true)
+        );
+        assert_eq!(
+            routes_through(l("0000.001b.0535.10e5"), l("0000.0000.0000.0013")),
+            Ok(false)
+        );
+        // lt 2 checks
+        assert_eq!(
+            routes_through(l("0000.001b.0535.10e5"), l("0000.0000.0000.0001")),
+            Ok(true)
+        );
+        assert_eq!(
+            routes_through(l("0000.001b.0535.10e5"), l("0000.0000.0000.0000")),
+            Err(Error::ZeroLabel)
+        );
+        // checking other edge cases
+        assert_eq!(
+            routes_through(l("0000.001b.0535.10e5"), l("0000.001b.0535.10e5")),
+            Ok(true)
+        );
+        assert_eq!(
+            routes_through(l("0000.0000.0000.0001"), l("0000.001b.0535.10e5")),
+            Ok(false)
+        );
     }
 }